--- conflicted
+++ resolved
@@ -46,29 +46,19 @@
     default-language:   Haskell2010
     -- .hs or .lhs file containing the Main module.
     hs-source-dirs:     main
-<<<<<<< HEAD
+                        src
     main-is:            Main.hs
 
-=======
-                        src
-    main-is:            Main.hs
- 
->>>>>>> 20312719
     ghc-options:        -Wall
                         -fno-warn-unused-imports
                         -fno-warn-unused-binds
                         -fno-warn-unused-do-bind
                         -fno-warn-type-defaults
-<<<<<<< HEAD
                         -- -i.:..
                         -optl-Wl,-rpath,$ORIGIN
     --extra-libraries:
     --extra-lib-dirs:
-=======
-                        -optl-Wl,-rpath,$ORIGIN 
-    --extra-libraries: 
-    --extra-lib-dirs: 
->>>>>>> 20312719
+
     -- Modules included in this executable, other than Main.
     -- other-modules:
 
